--- conflicted
+++ resolved
@@ -98,24 +98,6 @@
  */
 public class JspC implements Options {
 
-<<<<<<< HEAD
-    public static final String DEFAULT_IE_CLASS_ID = "clsid:8AD9C840-044E-11D1-B3E9-00805F499D93";
-=======
-    private static final String JAVA_1_1 = "1.1";
-    private static final String JAVA_1_2 = "1.2";
-    private static final String JAVA_1_3 = "1.3";
-    private static final String JAVA_1_4 = "1.4";
-    private static final String JAVA_1_5 = "1.5";
-    private static final String JAVA_1_6 = "1.6";
-    private static final String JAVA_1_7 = "1.7";
-    private static final String JAVA_1_8 = "1.8";
-    private static final String JAVA_5 = "5";
-    private static final String JAVA_6 = "6";
-    private static final String JAVA_7 = "7";
-    private static final String JAVA_8 = "8";
-    // END SJSAS 6402545
->>>>>>> c61c91e9
-
     // Logger
     private static Logger log = Logger.getLogger(JspC.class.getName());
 
